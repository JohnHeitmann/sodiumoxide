macro_rules! auth_module (($auth_name:ident,
                           $verify_name:ident,
                           $keybytes:expr,
                           $tagbytes:expr) => (

use libc::c_ulonglong;
use randombytes::randombytes_into;
#[cfg(feature = "default")]
use rustc_serialize;

/// Number of bytes in a `Key`.
pub const KEYBYTES: usize = $keybytes;

/// Number of bytes in a `Tag`.
pub const TAGBYTES: usize = $tagbytes;

new_type! {
    /// Authentication `Key`
    ///
    /// When a `Key` goes out of scope its contents
    /// will be zeroed out
    secret Key(KEYBYTES);
}

new_type! {
    /// Authentication `Tag`
    ///
    /// The tag implements the traits `PartialEq` and `Eq` using constant-time
    /// comparison functions. See `sodiumoxide::utils::memcmp`
    public Tag(TAGBYTES);
}

/// `gen_key()` randomly generates a key for authentication
///
/// THREAD SAFETY: `gen_key()` is thread-safe provided that you have
/// called `sodiumoxide::init()` once before using any other function
/// from sodiumoxide.
pub fn gen_key() -> Key {
    let mut k = [0; KEYBYTES];
    randombytes_into(&mut k);
    Key(k)
}

/// `authenticate()` authenticates a message `m` using a secret key `k`.
/// The function returns an authenticator tag.
pub fn authenticate(m: &[u8],
                    &Key(ref k): &Key) -> Tag {
    unsafe {
        let mut tag = [0; TAGBYTES];
        $auth_name(&mut tag,
                   m.as_ptr(),
                   m.len() as c_ulonglong,
                   k);
        Tag(tag)
    }
}

/// `verify()` returns `true` if `tag` is a correct authenticator of message `m`
/// under a secret key `k`. Otherwise it returns false.
pub fn verify(&Tag(ref tag): &Tag, m: &[u8],
              &Key(ref k): &Key) -> bool {
    unsafe {
        $verify_name(tag,
                     m.as_ptr(),
                     m.len() as c_ulonglong,
                     k) == 0
    }
}

#[cfg(test)]
mod test_m {
    use super::*;

    #[test]
    fn test_auth_verify() {
        use randombytes::randombytes;
        for i in 0..256usize {
            let k = gen_key();
            let m = randombytes(i);
            let tag = authenticate(&m, &k);
            assert!(verify(&tag, &m, &k));
        }
    }

    #[test]
    fn test_auth_verify_tamper() {
        use randombytes::randombytes;
        for i in 0..32usize {
            let k = gen_key();
            let mut m = randombytes(i);
            let Tag(mut tagbuf) = authenticate(&mut m, &k);
            for j in 0..m.len() {
                m[j] ^= 0x20;
                assert!(!verify(&Tag(tagbuf), &mut m, &k));
                m[j] ^= 0x20;
            }
            for j in 0..tagbuf.len() {
                tagbuf[j] ^= 0x20;
                assert!(!verify(&Tag(tagbuf), &mut m, &k));
                tagbuf[j] ^= 0x20;
            }
        }
    }

    #[cfg(feature = "default")]
    #[test]
    fn test_serialisation() {
        use randombytes::randombytes;
<<<<<<< HEAD
        for i in 0..256usize {
=======
        use test_utils::round_trip;
        for i in (0..256usize) {
>>>>>>> b047f6e3
            let k = gen_key();
            let m = randombytes(i);
            let tag = authenticate(&m, &k);
            round_trip(k);
            round_trip(tag);
        }
    }
}

#[cfg(feature = "benchmarks")]
#[cfg(test)]
mod bench_m {
    extern crate test;
    use randombytes::randombytes;
    use super::*;

    const BENCH_SIZES: [usize; 14] = [0, 1, 2, 4, 8, 16, 32, 64,
                                      128, 256, 512, 1024, 2048, 4096];

    #[bench]
    fn bench_auth(b: &mut test::Bencher) {
        let k = gen_key();
        let ms: Vec<Vec<u8>> = BENCH_SIZES.iter().map(|s| {
            randombytes(*s)
        }).collect();
        b.iter(|| {
            for m in ms.iter() {
                authenticate(&m, &k);
            }
        });
    }

    #[bench]
    fn bench_verify(b: &mut test::Bencher) {
        let k = gen_key();
        let ms: Vec<Vec<u8>> = BENCH_SIZES.iter().map(|s| {
            randombytes(*s)
        }).collect();
        let tags: Vec<Tag> = ms.iter().map(|m| {
            authenticate(&m, &k)
        }).collect();
        b.iter(|| {
            for (m, t) in ms.iter().zip(tags.iter()) {
                verify(t, &m, &k);
            }
        });
    }
}

));

/// Macro for defining streaming authenticator tag computation types and functions.
///
/// Parameters:
/// $state_name - The authenticator state type.
///               SAFETY NOTE: This needs to be a type that does not define a `Drop`
///               implementation, otherwise undefined behaviour will occur.
/// $init_name - A function `f(s: *mut $state_name, k: *u8, klen: size_t)` that initializes
///              a state with a key.
/// $update_name - A function `f(s: *mut $state_name, m: *u8, mlen: size_t)` that updates
///                a state with a message chunk.
/// $final_name - A function `f(s: *mut $state_name, t: *u8)` that computes an authenticator                    tag of length $tagbytes from a $state_name.
/// $tagbytes   - The number of bytes in an authenticator tag.
macro_rules! auth_state (($state_name:ident,
                          $init_name:ident,
                          $update_name:ident,
                          $final_name:ident,
                          $tagbytes:expr) => (

use std::mem;
use ffi;

/// Authentication `State`
///
/// State for multi-part (streaming) authenticator tag (HMAC) computation.
///
/// When a `State` goes out of scope its contents will be zeroed out.
///
/// NOTE: the streaming interface takes variable length keys, as opposed to the
/// simple interface which takes a fixed length key. The streaming interface also does not
/// define its own `Key` type, instead using slices for its `init()` method.
/// The caller of the functions is responsible for zeroing out the key after it's been used
/// (in contrast to the simple interface which defines a `Drop` implementation for `Key`).
///
/// NOTE: these functions are specific to `libsodium` and do not exist in `NaCl`.

pub struct State($state_name);

impl Drop for State {
    fn drop(&mut self) {
        let &mut State(ref mut s) = self;
        unsafe {
            let sp: *mut $state_name = s;
            ffi::sodium_memzero(sp as *mut u8, mem::size_of_val(s));
        }
    }
}

impl State {
    /// `init()` initializes an authentication structure using a secret key 'k'.
    pub fn init(k: &[u8]) -> State {
        unsafe {
            let mut s = mem::uninitialized();
            $init_name(&mut s, k.as_ptr(), k.len());
            State(s)
        }
    }

    /// `update()` can be called more than once in order to compute the authenticator
    /// from sequential chunks of the message.
    pub fn update(&mut self, in_: &[u8]) {
        let &mut State(ref mut state) = self;
        unsafe {
            $update_name(state, in_.as_ptr(), in_.len() as c_ulonglong);
        }
    }

    /// `finalize()` finalizes the authenticator computation and returns a `Tag`.
    pub fn finalize(&mut self) -> Tag {
        unsafe {
            let &mut State(ref mut state) = self;
            let mut tag = [0; $tagbytes as usize];
            $final_name(state, &mut tag);
            Tag(tag)
        }
    }
}

#[cfg(test)]
mod test_s {
    use super::*;

    #[test]
    fn test_auth_eq_auth_state() {
        use randombytes::randombytes;
        for i in 0..256usize {
            let k = gen_key();
            let m = randombytes(i);
            let tag = authenticate(&m, &k);
            let mut state = State::init(&k[..]);
            state.update(&m);
            let tag2 = state.finalize();
            assert_eq!(tag, tag2);
        }
    }

    #[test]
    fn test_auth_eq_auth_state_chunked() {
        use randombytes::randombytes;
        for i in 0..256usize {
            let k = gen_key();
            let m = randombytes(i);
            let tag = authenticate(&m, &k);
            let mut state = State::init(&k[..]);
            for c in m.chunks(1) {
                state.update(c);
            }
            let tag2 = state.finalize();
            assert_eq!(tag, tag2);
        }
    }
}
));<|MERGE_RESOLUTION|>--- conflicted
+++ resolved
@@ -106,12 +106,8 @@
     #[test]
     fn test_serialisation() {
         use randombytes::randombytes;
-<<<<<<< HEAD
-        for i in 0..256usize {
-=======
         use test_utils::round_trip;
-        for i in (0..256usize) {
->>>>>>> b047f6e3
+        for i in 0..256usize {
             let k = gen_key();
             let m = randombytes(i);
             let tag = authenticate(&m, &k);
